--- conflicted
+++ resolved
@@ -479,11 +479,7 @@
     gboolean isPnpFile = FALSE, foundBinary;
     gerbv_HID_Attribute *attr_list = NULL;
     int n_attr = 0;
-<<<<<<< HEAD
-    int instance = 0, i, maxlayer = 0, thislayer;
-=======
     int instance = 0, i, maxlayer = 0, thislayer = 0;
->>>>>>> 39d36880
     gboolean is_signal = FALSE;
     unsigned long layer_bitmap = 0;
     const char * file_functions;
@@ -543,12 +539,12 @@
     
     dprintf("In open_image, successfully opened file.  Now check its type....\n");
     
+    
     /* Here's where we decide what file type we have */
     /* Note: if the file has some invalid characters in it but still appears to
        be a valid file, we check with the user if he wants to continue (only
        if user opens the layer from the menu...if from the command line, we go
        ahead and try to load it anyways) */
-
     // Get the filetype and (target) layertype.
     if (ftype == FILE_TYPE_IPCD356A) {
         layertype = GERBV_LAYERTYPE_IPCD356A;
@@ -569,13 +565,10 @@
     else if (gerber_is_rs274d_p(fd)) {
         ftype = FILE_TYPE_RS274D;
         layertype = GERBV_LAYERTYPE_RS274X;
-<<<<<<< HEAD
-=======
     } else {
         GERB_COMPILE_ERROR(_("Unrecognized layertype in file \"%s\": %s"),
                            filename, strerror(errno));
         return -1;
->>>>>>> 39d36880
     }
         
     
@@ -598,10 +591,7 @@
     // layer.  It also indicates how many layers to expect.  E.g. if --layers=1,2,3,4 then we know it's a 4-layer
     // board and the bottom layer is #4.
     
-<<<<<<< HEAD
-=======
     attrbuf[0] = 0;
->>>>>>> 39d36880
     if (layertype == GERBV_LAYERTYPE_RS274X) {
         /* Get *all* layers defined, so can map 'b' to max (bottom) layer.  't' is always 1.
            Copper layer number is always first char: digit(2) 1..9 or t or b.  (Others are not copper).
@@ -699,10 +689,6 @@
         g_free(ff);
         // Now that we know what 'b' layer means, go ahead and parse this instance.
         ff = x2attr_get_field_or_default(instance, file_functions, "");
-<<<<<<< HEAD
-        attrbuf[0] = 0;
-=======
->>>>>>> 39d36880
         ffp = ff;
         switch (tolower(*ffp++)) {
         case '1': case '2': case '3': case '4': case '5': case '6': case '7': case '8': case '9': 
@@ -806,7 +792,6 @@
         // polarity may point to '+' or '-',
         // These are added to image (file) attributes after reading in.
     }
-    
     if (ftype == FILE_TYPE_IPCD356A) {
         // Default to getting the non-copper (0) and top (1) layers.  Default to not getting tracks.
         char * layers, * lp;
@@ -889,7 +874,6 @@
 	parsed_image = NULL;
     }
     
-    
     if (parsed_image) {
         // Assign image (file) attributes if applicable
         // Standard attributes...
@@ -916,7 +900,6 @@
     }
     
     g_free(ff);
-    
     g_free(fd->filename);
     gerb_fclose(fd);
     if (parsed_image == NULL) {
@@ -934,7 +917,6 @@
     	retv = gerbv_add_parsed_image_to_project (gerbvProject, parsed_image, filename, displayedName, idx, reload);
     	g_free (baseName);
     	g_free (displayedName);
-
         // Automatically make the IPC file invisible if annotation being requested.
         if (ftype == FILE_TYPE_IPCD356A
             && tolower(x2attr_get_project_attr_or_default(gerbvProject, "annotate", "y")[0]) == 'y')
@@ -1237,7 +1219,7 @@
 	GdkColor *bg = &gerbvProject->background;
 	int i;
 	double r, g, b;
-        
+
 	gerbv_render_cairo_set_scale_and_translation (cr, renderInfo);
 
 	/* Fill the background with the appropriate not white and not black
@@ -1268,23 +1250,15 @@
 }
 
 /* ------------------------------------------------------------------ */
-
 void
 gerbv_set_render_options_for_file (gerbv_project_t *gerbvProject, 
                                    gerbv_fileinfo_t *fileInfo, 
                                    gerbv_render_info_t *renderInfo)
 {
-<<<<<<< HEAD
-        const char * text_min;
-        const char * text_max;
-        const char * text_mils;
-        const char * text_color;
-=======
         char * text_min;
         char * text_max;
         char * text_mils;
         char * text_color;
->>>>>>> 39d36880
         gfloat tmin, tmax, tmils, pts;
 
         text_min = x2attr_get_field_or_last(0, 
@@ -1300,12 +1274,9 @@
         sscanf(text_min, "%g", &tmin);
         sscanf(text_max, "%g", &tmax);
         sscanf(text_mils, "%g", &tmils);
-<<<<<<< HEAD
-=======
         g_free(text_min);
         g_free(text_max);
         g_free(text_mils);
->>>>>>> 39d36880
         
 	// Set the target text size (em square) in inches.
 	renderInfo->textSizeInch = 0.001 * tmils;
@@ -1337,22 +1308,15 @@
     	                          text_color,
     	                          FALSE,
     	                          "text");
-<<<<<<< HEAD
-	
-=======
         g_free(text_color);
->>>>>>> 39d36880
-}
-
-
+}
 void
 gerbv_render_all_layers_to_cairo_target (gerbv_project_t *gerbvProject,
 		cairo_t *cr, gerbv_render_info_t *renderInfo)
 {
 	int i;
-        
+
         gerbv_fileinfo_t *fileInfo;
-        
 	/* Fill the background with the appropriate color. */
 	cairo_set_source_rgba (cr,
 			(double) gerbvProject->background.red/G_MAXUINT16,
@@ -1364,7 +1328,6 @@
 	        fileInfo = gerbvProject->file[i];
 		if (gerbvProject->file[i] && fileInfo->isVisible) {
 			cairo_push_group (cr);
-
 		        gerbv_set_render_options_for_file (gerbvProject, fileInfo, renderInfo);
 			gerbv_render_layer_to_cairo_target (cr, fileInfo, renderInfo);
 			cairo_pop_group_to_source (cr);
